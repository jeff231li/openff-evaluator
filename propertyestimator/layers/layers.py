"""
Defines the base API for defining new property estimator estimation layers.
"""

import logging
from typing import List

from propertyestimator.properties import PhysicalProperty
from propertyestimator.storage import StoredSimulationData
from propertyestimator.utils.exceptions import PropertyEstimatorException

available_layers = {}


def register_calculation_layer():
    """A decorator which registers a class as being a calculation layer
    which may be used in property calculations.
    """

    def decorator(cls):

        if cls.__name__ in available_layers:
            raise ValueError('The {} layer is already registered.'.format(cls.__name__))

        available_layers[cls.__name__] = cls
        return cls

    return decorator


def return_args(*args, **kwargs):
    return args


class CalculationLayerResult:
    """The output returned from attempting to calculate a property on
     a PropertyCalculationLayer."""

    def __init__(self):
        """Constructs a new CalculationLayerResult object.
        """
        self.property_id: str = None

        self.calculated_property: PhysicalProperty = None
        self.calculation_error: PropertyEstimatorException = None

        self.data_to_store: List[StoredSimulationData] = None


class PropertyCalculationLayer:
    """An abstract representation of a calculation layer in the property calculation stack.

    Notes
    -----
    Calculation layers must inherit from this class, and must override the
    `schedule_calculation` method.
    """

    @staticmethod
    def _await_results(calculation_backend, storage_backend, layer_directory, data_model,
                       callback, submitted_futures, synchronous=False):
        """A helper method to handle passing the results of this layer back to
        the main thread.

        Parameters
        ----------
        calculation_backend: propertyestimator.backends.PropertyEstimatorBackend
            The backend to the submit the calculations to.
        storage_backend: propertyestimator.storage.PropertyEstimatorStorage
            The backend used to store / retrieve data from previous calculations.
        layer_directory: str
            The local directory in which to store all local, temporary calculation data from this layer.
        data_model: propertyestimator.server.PropertyEstimatorServerData
            The data model encoding the awaited calculation.
        callback: function
            The function to call when the backend returns the results (or an error).
        submitted_futures: list(dask.distributed.Future)
            A list of the futures returned by the backed when submitting the calculation.
        synchronous: bool
            If true, this function will block until the calculation has completed.
        """

        callback_future = calculation_backend.submit_task(return_args, data_model, *submitted_futures)

        def callback_wrapper(future_object):

            results = list(future_object.result())
            returned_data_model = results.pop(0)

            for returned_output in results:

                if returned_output is None:
                    # Indicates the layer could not calculate this
                    # particular property.
                    continue

                return_object = None

                if returned_output.calculation_error is not None:
                    return_object = returned_output.calculation_error
                else:
                    return_object = returned_output.calculated_property

                # Make sure to store any important calculation data.
                if returned_output.data_to_store is not None and returned_output.calculated_property is not None:

<<<<<<< HEAD
                    for data in returned_output.data_to_store:
=======
                    if returned_output.data_to_store.force_field_id is None:
                        returned_output.data_to_store.force_field_id = data_model.force_field_id
>>>>>>> 883541ed

                        if data.parameter_set_id is None:
                            data.parameter_set_id = data_model.parameter_set_id

                        substance_id = data.substance.identifier

                        storage_backend.store_simulation_data(substance_id, data)

                matches = [x for x in returned_data_model.queued_properties if x.id == returned_output.property_id]

                if len(matches) != 1:
                    logging.info('An id conflict occurred... unexpected results may ensue.')

                for match in matches:
                    returned_data_model.queued_properties.remove(match)

                from propertyestimator.properties import PhysicalProperty

                if isinstance(return_object, PhysicalProperty):
                    returned_data_model.estimated_properties[return_object.id] = return_object
                else:
                    returned_data_model.unsuccessful_properties[returned_output.property_id] = return_object

            callback(returned_data_model)

        if synchronous:
            callback_wrapper(callback_future)
        else:
            callback_future.add_done_callback(callback_wrapper)

    @staticmethod
    def schedule_calculation(calculation_backend, storage_backend, layer_directory,
                             data_model, callback, synchronous=False):
        """Submit the proposed calculation to the backend of choice.

        Parameters
        ----------
        calculation_backend: propertyestimator.backends.PropertyEstimatorBackend
            The backend to the submit the calculations to.
        storage_backend: propertyestimator.storage.PropertyEstimatorStorage
            The backend used to store / retrieve data from previous calculations.
        layer_directory: str
            The local directory in which to store all local, temporary calculation data from this layer.
        data_model: propertyestimator.server.PropertyEstimatorServerData
            The data model encoding the proposed calculation.
        callback: function
            The function to call when the backend returns the results (or an error).
        synchronous: bool
            If true, this function will block until the calculation has completed.
            This is mainly intended for debugging purposes.
        """
        raise NotImplementedError()<|MERGE_RESOLUTION|>--- conflicted
+++ resolved
@@ -104,15 +104,10 @@
                 # Make sure to store any important calculation data.
                 if returned_output.data_to_store is not None and returned_output.calculated_property is not None:
 
-<<<<<<< HEAD
                     for data in returned_output.data_to_store:
-=======
-                    if returned_output.data_to_store.force_field_id is None:
-                        returned_output.data_to_store.force_field_id = data_model.force_field_id
->>>>>>> 883541ed
 
-                        if data.parameter_set_id is None:
-                            data.parameter_set_id = data_model.parameter_set_id
+                        if data.force_field_id is None:
+                            data.force_field_id = data_model.force_field_id
 
                         substance_id = data.substance.identifier
 
